--- conflicted
+++ resolved
@@ -1,352 +1,348 @@
-#editableText.py
-#A part of NonVisual Desktop Access (NVDA)
-#Copyright (C) 2006-2017 NV Access Limited, Davy Kager
-#This file is covered by the GNU General Public License.
-#See the file COPYING for more details.
-<<<<<<< HEAD
-=======
-#Copyright (C) 2006-2017 NV Access Limited
->>>>>>> 0fb961db
-
-"""Common support for editable text.
-@note: If you want editable text functionality for an NVDAObject,
-	you should use the EditableText classes in L{NVDAObjects.behaviors}.
-"""
-
-import time
-import sayAllHandler
-import api
-import review
-from baseObject import ScriptableObject
-import braille
-import speech
-import config
-import eventHandler
-from scriptHandler import isScriptWaiting, willSayAllResume
-import textInfos
-import controlTypes
-from logHandler import log
-
-class EditableText(ScriptableObject):
-	"""Provides scripts to report appropriately when moving the caret in editable text fields.
-	This does not handle the selection change keys.
-	To have selection changes reported, the object must notify of selection changes.
-	If the object supports selection but does not notify of selection changes, L{EditableTextWithoutAutoSelectDetection} should be used instead.
-	
-	If the object notifies of selection changes, the following should be done:
-		* When the object gains focus, L{initAutoSelectDetection} must be called.
-		* When the object notifies of a possible selection change, L{detectPossibleSelectionChange} must be called.
-		* Optionally, if the object notifies of changes to its content, L{hasContentChangedSinceLastSelection} should be set to C{True}.
-	@ivar hasContentChangedSinceLastSelection: Whether the content has changed since the last selection occurred.
-	@type hasContentChangedSinceLastSelection: bool
-	"""
-
-	#: Whether to fire caretMovementFailed events when the caret doesn't move in response to a caret movement key.
-	shouldFireCaretMovementFailedEvents = False
-
-	#: Whether or not to announce text found before the caret on a new line (e.g. auto numbering)
-	announceNewLineText=True
-
-	def _hasCaretMoved(self, bookmark, retryInterval=0.01, timeout=None, origWord=None):
-		"""
-		Waits for the caret to move, for a timeout to elapse, or for a new focus event or script to be queued.
-		@param bookmark: a bookmark representing the position of the caret before  it was instructed to move
-		@type bookmark: bookmark
-		@param retryInterval: the interval of time in seconds this method should  wait before checking the caret each time.
-		@type retryInterval: float 
-		@param timeout: the over all amount of time in seconds the method should wait before giving up completely,
-			C{None} to use the value from the configuration.
-		@type timeout: float
-		@param origWord: The word at the caret before the movement command,
-			C{None} if the word at the caret should not be used to detect movement.
-			This is intended for use with the delete key.
-		@return: a tuple containing a boolean denoting whether this method timed out, and  a TextInfo representing the old or updated caret position or None if interupted by a script or focus event.
-		@rtype: tuple
-		"""
-		if timeout is None:
-			timeoutMs = config.conf["editableText"]["caretMoveTimeoutMs"]
-		else:
-			# This function's arguments are in seconds, but we want ms.
-			timeoutMs = timeout * 1000
-		# time.sleep accepts seconds, so retryInterval is in seconds.
-		# Convert to integer ms to avoid floating point precision errors when adding to elapsed.
-		retryMs = int(retryInterval * 1000)
-		elapsed = 0
-		newInfo=None
-		while True:
-			if isScriptWaiting():
-				return (False,None)
-			api.processPendingEvents(processEventQueue=False)
-			if eventHandler.isPendingEvents("gainFocus"):
-				log.debug("Focus event. Elapsed: %d ms" % elapsed)
-				return (True,None)
-			# If the focus changes after this point, fetching the caret may fail,
-			# but we still want to stay in this loop.
-			try:
-				newInfo = self.makeTextInfo(textInfos.POSITION_CARET)
-			except (RuntimeError,NotImplementedError):
-				newInfo = None
-			# Caret events are unreliable in some controls.
-			# Try to detect with bookmarks.
-			newBookmark = None
-			if newInfo:
-				try:
-					newBookmark = newInfo.bookmark
-				except (RuntimeError,NotImplementedError):
-					pass
-			if newBookmark and newBookmark!=bookmark:
-				log.debug("Caret move detected using bookmarks. Elapsed: %d ms" % elapsed)
-				return (True, newInfo)
-			if origWord is not None and newInfo:
-				# When pressing delete, bookmarks might not be enough to detect caret movement.
-				wordInfo = newInfo.copy()
-				wordInfo.expand(textInfos.UNIT_WORD)
-				word = wordInfo.text
-				if word != origWord:
-					log.debug("Word at caret changed. Elapsed: %d ms" % elapsed)
-					return (True, newInfo)
-			if elapsed >= timeoutMs:
-				break
-			time.sleep(retryInterval)
-			elapsed += retryMs
-		log.debug("Caret didn't move before timeout. Elapsed: %d ms" % elapsed)
-		return (False,newInfo)
-
-	def _caretScriptPostMovedHelper(self, speakUnit, gesture, info=None):
-		if isScriptWaiting():
+#editableText.py
+#A part of NonVisual Desktop Access (NVDA)
+#This file is covered by the GNU General Public License.
+#See the file COPYING for more details.
+#Copyright (C) 2006-2017 NV Access Limited, Davy Kager
+
+"""Common support for editable text.
+@note: If you want editable text functionality for an NVDAObject,
+	you should use the EditableText classes in L{NVDAObjects.behaviors}.
+"""
+
+import time
+import sayAllHandler
+import api
+import review
+from baseObject import ScriptableObject
+import braille
+import speech
+import config
+import eventHandler
+from scriptHandler import isScriptWaiting, willSayAllResume
+import textInfos
+import controlTypes
+from logHandler import log
+
+class EditableText(ScriptableObject):
+	"""Provides scripts to report appropriately when moving the caret in editable text fields.
+	This does not handle the selection change keys.
+	To have selection changes reported, the object must notify of selection changes.
+	If the object supports selection but does not notify of selection changes, L{EditableTextWithoutAutoSelectDetection} should be used instead.
+	
+	If the object notifies of selection changes, the following should be done:
+		* When the object gains focus, L{initAutoSelectDetection} must be called.
+		* When the object notifies of a possible selection change, L{detectPossibleSelectionChange} must be called.
+		* Optionally, if the object notifies of changes to its content, L{hasContentChangedSinceLastSelection} should be set to C{True}.
+	@ivar hasContentChangedSinceLastSelection: Whether the content has changed since the last selection occurred.
+	@type hasContentChangedSinceLastSelection: bool
+	"""
+
+	#: Whether to fire caretMovementFailed events when the caret doesn't move in response to a caret movement key.
+	shouldFireCaretMovementFailedEvents = False
+
+	#: Whether or not to announce text found before the caret on a new line (e.g. auto numbering)
+	announceNewLineText=True
+
+	def _hasCaretMoved(self, bookmark, retryInterval=0.01, timeout=None, origWord=None):
+		"""
+		Waits for the caret to move, for a timeout to elapse, or for a new focus event or script to be queued.
+		@param bookmark: a bookmark representing the position of the caret before  it was instructed to move
+		@type bookmark: bookmark
+		@param retryInterval: the interval of time in seconds this method should  wait before checking the caret each time.
+		@type retryInterval: float 
+		@param timeout: the over all amount of time in seconds the method should wait before giving up completely,
+			C{None} to use the value from the configuration.
+		@type timeout: float
+		@param origWord: The word at the caret before the movement command,
+			C{None} if the word at the caret should not be used to detect movement.
+			This is intended for use with the delete key.
+		@return: a tuple containing a boolean denoting whether this method timed out, and  a TextInfo representing the old or updated caret position or None if interupted by a script or focus event.
+		@rtype: tuple
+		"""
+		if timeout is None:
+			timeoutMs = config.conf["editableText"]["caretMoveTimeoutMs"]
+		else:
+			# This function's arguments are in seconds, but we want ms.
+			timeoutMs = timeout * 1000
+		# time.sleep accepts seconds, so retryInterval is in seconds.
+		# Convert to integer ms to avoid floating point precision errors when adding to elapsed.
+		retryMs = int(retryInterval * 1000)
+		elapsed = 0
+		newInfo=None
+		while True:
+			if isScriptWaiting():
+				return (False,None)
+			api.processPendingEvents(processEventQueue=False)
+			if eventHandler.isPendingEvents("gainFocus"):
+				log.debug("Focus event. Elapsed: %d ms" % elapsed)
+				return (True,None)
+			# If the focus changes after this point, fetching the caret may fail,
+			# but we still want to stay in this loop.
+			try:
+				newInfo = self.makeTextInfo(textInfos.POSITION_CARET)
+			except (RuntimeError,NotImplementedError):
+				newInfo = None
+			# Caret events are unreliable in some controls.
+			# Try to detect with bookmarks.
+			newBookmark = None
+			if newInfo:
+				try:
+					newBookmark = newInfo.bookmark
+				except (RuntimeError,NotImplementedError):
+					pass
+			if newBookmark and newBookmark!=bookmark:
+				log.debug("Caret move detected using bookmarks. Elapsed: %d ms" % elapsed)
+				return (True, newInfo)
+			if origWord is not None and newInfo:
+				# When pressing delete, bookmarks might not be enough to detect caret movement.
+				wordInfo = newInfo.copy()
+				wordInfo.expand(textInfos.UNIT_WORD)
+				word = wordInfo.text
+				if word != origWord:
+					log.debug("Word at caret changed. Elapsed: %d ms" % elapsed)
+					return (True, newInfo)
+			if elapsed >= timeoutMs:
+				break
+			time.sleep(retryInterval)
+			elapsed += retryMs
+		log.debug("Caret didn't move before timeout. Elapsed: %d ms" % elapsed)
+		return (False,newInfo)
+
+	def _caretScriptPostMovedHelper(self, speakUnit, gesture, info=None):
+		if isScriptWaiting():
+			return
+		if not info:
+			try:
+				info = self.makeTextInfo(textInfos.POSITION_CARET)
+			except:
+				return
+		review.handleCaretMove(info)
+		if speakUnit and not willSayAllResume(gesture):
+			info.expand(speakUnit)
+			speech.speakTextInfo(info, unit=speakUnit, reason=controlTypes.REASON_CARET)
+		braille.handler.handleCaretMove(self)
+
+	def _caretMovementScriptHelper(self, gesture, unit):
+		try:
+			info=self.makeTextInfo(textInfos.POSITION_CARET)
+		except:
+			gesture.send()
+			return
+		bookmark=info.bookmark
+		gesture.send()
+		caretMoved,newInfo=self._hasCaretMoved(bookmark) 
+		if not caretMoved and self.shouldFireCaretMovementFailedEvents:
+			eventHandler.executeEvent("caretMovementFailed", self, gesture=gesture)
+		self._caretScriptPostMovedHelper(unit,gesture,newInfo)
+
+	def script_caret_newLine(self,gesture):
+		try:
+			info=self.makeTextInfo(textInfos.POSITION_CARET)
+		except:
+			gesture.send()
+			return
+		bookmark=info.bookmark
+		gesture.send()
+		caretMoved,newInfo=self._hasCaretMoved(bookmark) 
+		if not caretMoved or not newInfo:
+			return
+		# newInfo.copy should be good enough here, but in MS Word we get strange results.
+		try:
+			lineInfo=self.makeTextInfo(textInfos.POSITION_CARET)
+		except (RuntimeError,NotImplementedError):
+			return
+		lineInfo.expand(textInfos.UNIT_LINE)
+		lineInfo.setEndPoint(newInfo,"endToStart")
+		if lineInfo.isCollapsed:
+			lineInfo.expand(textInfos.UNIT_CHARACTER)
+			onlyInitial=True
+		else:
+			onlyInitial=False
+		speech.speakTextInfo(lineInfo,unit=textInfos.UNIT_LINE,reason=controlTypes.REASON_CARET,onlyInitialFields=onlyInitial,suppressBlanks=True)
+
+	def _caretMoveBySentenceHelper(self, gesture, direction):
+		if isScriptWaiting():
+			return
+		try:
+			info=self.makeTextInfo(textInfos.POSITION_CARET)
+			info.move(textInfos.UNIT_SENTENCE, direction)
+			info.updateCaret()
+			self._caretScriptPostMovedHelper(textInfos.UNIT_SENTENCE,gesture,info)
+		except:
+			gesture.send()
+			return
+
+	def script_caret_moveByLine(self,gesture):
+		self._caretMovementScriptHelper(gesture, textInfos.UNIT_LINE)
+	script_caret_moveByLine.resumeSayAllMode=sayAllHandler.CURSOR_CARET
+
+	def script_caret_moveByCharacter(self,gesture):
+		self._caretMovementScriptHelper(gesture, textInfos.UNIT_CHARACTER)
+
+	def script_caret_moveByWord(self,gesture):
+		self._caretMovementScriptHelper(gesture, textInfos.UNIT_WORD)
+
+	def script_caret_moveByParagraph(self,gesture):
+		self._caretMovementScriptHelper(gesture, textInfos.UNIT_PARAGRAPH)
+	script_caret_moveByParagraph.resumeSayAllMode=sayAllHandler.CURSOR_CARET
+
+	def script_caret_previousSentence(self,gesture):
+		self._caretMoveBySentenceHelper(gesture, -1)
+	script_caret_previousSentence.resumeSayAllMode=sayAllHandler.CURSOR_CARET
+
+	def script_caret_nextSentence(self,gesture):
+		self._caretMoveBySentenceHelper(gesture, 1)
+	script_caret_nextSentence.resumeSayAllMode=sayAllHandler.CURSOR_CARET
+
+	def _backspaceScriptHelper(self,unit,gesture):
+		try:
+			oldInfo=self.makeTextInfo(textInfos.POSITION_CARET)
+		except:
+			gesture.send()
+			return
+		oldBookmark=oldInfo.bookmark
+		testInfo=oldInfo.copy()
+		res=testInfo.move(textInfos.UNIT_CHARACTER,-1)
+		if res<0:
+			testInfo.expand(unit)
+			delChunk=testInfo.text
+		else:
+			delChunk=""
+		gesture.send()
+		caretMoved,newInfo=self._hasCaretMoved(oldBookmark)
+		if not caretMoved:
+			return
+		if len(delChunk)>1:
+			speech.speakMessage(delChunk)
+		else:
+			speech.speakSpelling(delChunk)
+		self._caretScriptPostMovedHelper(None,gesture,newInfo)
+
+	def script_caret_backspaceCharacter(self,gesture):
+		self._backspaceScriptHelper(textInfos.UNIT_CHARACTER,gesture)
+
+	def script_caret_backspaceWord(self,gesture):
+		self._backspaceScriptHelper(textInfos.UNIT_WORD,gesture)
+
+	def script_caret_delete(self,gesture):
+		try:
+			info=self.makeTextInfo(textInfos.POSITION_CARET)
+		except:
+			gesture.send()
+			return
+		bookmark=info.bookmark
+		info.expand(textInfos.UNIT_WORD)
+		word=info.text
+		gesture.send()
+		# We'll try waiting for the caret to move, but we don't care if it doesn't.
+		caretMoved,newInfo=self._hasCaretMoved(bookmark,origWord=word)
+		self._caretScriptPostMovedHelper(textInfos.UNIT_CHARACTER,gesture,newInfo)
+		braille.handler.handleCaretMove(self)
+
+	__gestures = {
+		"kb:upArrow": "caret_moveByLine",
+		"kb:downArrow": "caret_moveByLine",
+		"kb:leftArrow": "caret_moveByCharacter",
+		"kb:rightArrow": "caret_moveByCharacter",
+		"kb:pageUp": "caret_moveByLine",
+		"kb:pageDown": "caret_moveByLine",
+		"kb:control+leftArrow": "caret_moveByWord",
+		"kb:control+rightArrow": "caret_moveByWord",
+		"kb:control+upArrow": "caret_moveByParagraph",
+		"kb:control+downArrow": "caret_moveByParagraph",
+		"kb:alt+upArrow": "caret_previousSentence",
+		"kb:alt+downArrow": "caret_nextSentence",
+		"kb:home": "caret_moveByCharacter",
+		"kb:end": "caret_moveByCharacter",
+		"kb:control+home": "caret_moveByLine",
+		"kb:control+end": "caret_moveByLine",
+		"kb:delete": "caret_delete",
+		"kb:numpadDelete": "caret_delete",
+		"kb:backspace": "caret_backspaceCharacter",
+		"kb:control+backspace": "caret_backspaceWord",
+	}
+
+	def initAutoSelectDetection(self):
+		"""Initialise automatic detection of selection changes.
+		This should be called when the object gains focus.
+		"""
+		try:
+			self._lastSelectionPos=self.makeTextInfo(textInfos.POSITION_SELECTION)
+		except:
+			self._lastSelectionPos=None
+		self.isTextSelectionAnchoredAtStart=True
+		self.hasContentChangedSinceLastSelection=False
+
+	def detectPossibleSelectionChange(self):
+		"""Detects if the selection has been changed, and if so it speaks the change.
+		"""
+		try:
+			newInfo=self.makeTextInfo(textInfos.POSITION_SELECTION)
+		except:
+			# Just leave the old selection, which is usually better than nothing.
+			return
+		oldInfo=getattr(self,'_lastSelectionPos',None)
+		self._lastSelectionPos=newInfo.copy()
+		if not oldInfo:
+			# There's nothing we can do, but at least the last selection will be right next time.
+			self.isTextSelectionAnchoredAtStart=True
+			return
+		self._updateSelectionAnchor(oldInfo,newInfo)
+		hasContentChanged=getattr(self,'hasContentChangedSinceLastSelection',False)
+		self.hasContentChangedSinceLastSelection=False
+		speech.speakSelectionChange(oldInfo,newInfo,generalize=hasContentChanged)
+
+	def _updateSelectionAnchor(self,oldInfo,newInfo):
+		# Only update the value if the selection changed.
+		if newInfo.compareEndPoints(oldInfo,"startToStart")!=0:
+			self.isTextSelectionAnchoredAtStart=False
+		elif newInfo.compareEndPoints(oldInfo,"endToEnd")!=0:
+			self.isTextSelectionAnchoredAtStart=True
+
+class EditableTextWithoutAutoSelectDetection(EditableText):
+	"""In addition to L{EditableText}, provides scripts to report appropriately when the selection changes.
+	This should be used when an object does not notify of selection changes.
+	"""
+
+	def reportSelectionChange(self, oldTextInfo):
+		api.processPendingEvents(processEventQueue=False)
+		newInfo=self.makeTextInfo(textInfos.POSITION_SELECTION)
+		self._updateSelectionAnchor(oldTextInfo,newInfo)
+		speech.speakSelectionChange(oldTextInfo,newInfo)
+		braille.handler.handleCaretMove(self)
+
+	def script_caret_changeSelection(self,gesture):
+		try:
+			oldInfo=self.makeTextInfo(textInfos.POSITION_SELECTION)
+		except:
+			gesture.send()
+			return
+		gesture.send()
+		if isScriptWaiting() or eventHandler.isPendingEvents("gainFocus"):
+			return
+		try:
+			self.reportSelectionChange(oldInfo)
+		except:
 			return
-		if not info:
-			try:
-				info = self.makeTextInfo(textInfos.POSITION_CARET)
-			except:
-				return
-		review.handleCaretMove(info)
-		if speakUnit and not willSayAllResume(gesture):
-			info.expand(speakUnit)
-			speech.speakTextInfo(info, unit=speakUnit, reason=controlTypes.REASON_CARET)
-		braille.handler.handleCaretMove(self)
-
-	def _caretMovementScriptHelper(self, gesture, unit):
-		try:
-			info=self.makeTextInfo(textInfos.POSITION_CARET)
-		except:
-			gesture.send()
-			return
-		bookmark=info.bookmark
-		gesture.send()
-		caretMoved,newInfo=self._hasCaretMoved(bookmark) 
-		if not caretMoved and self.shouldFireCaretMovementFailedEvents:
-			eventHandler.executeEvent("caretMovementFailed", self, gesture=gesture)
-		self._caretScriptPostMovedHelper(unit,gesture,newInfo)
-
-	def script_caret_newLine(self,gesture):
-		try:
-			info=self.makeTextInfo(textInfos.POSITION_CARET)
-		except:
-			gesture.send()
-			return
-		bookmark=info.bookmark
-		gesture.send()
-		caretMoved,newInfo=self._hasCaretMoved(bookmark) 
-		if not caretMoved or not newInfo:
-			return
-		# newInfo.copy should be good enough here, but in MS Word we get strange results.
-		try:
-			lineInfo=self.makeTextInfo(textInfos.POSITION_CARET)
-		except (RuntimeError,NotImplementedError):
-			return
-		lineInfo.expand(textInfos.UNIT_LINE)
-		lineInfo.setEndPoint(newInfo,"endToStart")
-		if lineInfo.isCollapsed:
-			lineInfo.expand(textInfos.UNIT_CHARACTER)
-			onlyInitial=True
-		else:
-			onlyInitial=False
-		speech.speakTextInfo(lineInfo,unit=textInfos.UNIT_LINE,reason=controlTypes.REASON_CARET,onlyInitialFields=onlyInitial,suppressBlanks=True)
-
-	def _caretMoveBySentenceHelper(self, gesture, direction):
-		if isScriptWaiting():
-			return
-		try:
-			info=self.makeTextInfo(textInfos.POSITION_CARET)
-			info.move(textInfos.UNIT_SENTENCE, direction)
-			info.updateCaret()
-			self._caretScriptPostMovedHelper(textInfos.UNIT_SENTENCE,gesture,info)
-		except:
-			gesture.send()
-			return
-
-	def script_caret_moveByLine(self,gesture):
-		self._caretMovementScriptHelper(gesture, textInfos.UNIT_LINE)
-	script_caret_moveByLine.resumeSayAllMode=sayAllHandler.CURSOR_CARET
-
-	def script_caret_moveByCharacter(self,gesture):
-		self._caretMovementScriptHelper(gesture, textInfos.UNIT_CHARACTER)
-
-	def script_caret_moveByWord(self,gesture):
-		self._caretMovementScriptHelper(gesture, textInfos.UNIT_WORD)
-
-	def script_caret_moveByParagraph(self,gesture):
-		self._caretMovementScriptHelper(gesture, textInfos.UNIT_PARAGRAPH)
-	script_caret_moveByParagraph.resumeSayAllMode=sayAllHandler.CURSOR_CARET
-
-	def script_caret_previousSentence(self,gesture):
-		self._caretMoveBySentenceHelper(gesture, -1)
-	script_caret_previousSentence.resumeSayAllMode=sayAllHandler.CURSOR_CARET
-
-	def script_caret_nextSentence(self,gesture):
-		self._caretMoveBySentenceHelper(gesture, 1)
-	script_caret_nextSentence.resumeSayAllMode=sayAllHandler.CURSOR_CARET
-
-	def _backspaceScriptHelper(self,unit,gesture):
-		try:
-			oldInfo=self.makeTextInfo(textInfos.POSITION_CARET)
-		except:
-			gesture.send()
-			return
-		oldBookmark=oldInfo.bookmark
-		testInfo=oldInfo.copy()
-		res=testInfo.move(textInfos.UNIT_CHARACTER,-1)
-		if res<0:
-			testInfo.expand(unit)
-			delChunk=testInfo.text
-		else:
-			delChunk=""
-		gesture.send()
-		caretMoved,newInfo=self._hasCaretMoved(oldBookmark)
-		if not caretMoved:
-			return
-		if len(delChunk)>1:
-			speech.speakMessage(delChunk)
-		else:
-			speech.speakSpelling(delChunk)
-		self._caretScriptPostMovedHelper(None,gesture,newInfo)
-
-	def script_caret_backspaceCharacter(self,gesture):
-		self._backspaceScriptHelper(textInfos.UNIT_CHARACTER,gesture)
-
-	def script_caret_backspaceWord(self,gesture):
-		self._backspaceScriptHelper(textInfos.UNIT_WORD,gesture)
-
-	def script_caret_delete(self,gesture):
-		try:
-			info=self.makeTextInfo(textInfos.POSITION_CARET)
-		except:
-			gesture.send()
-			return
-		bookmark=info.bookmark
-		info.expand(textInfos.UNIT_WORD)
-		word=info.text
-		gesture.send()
-		# We'll try waiting for the caret to move, but we don't care if it doesn't.
-		caretMoved,newInfo=self._hasCaretMoved(bookmark,origWord=word)
-		self._caretScriptPostMovedHelper(textInfos.UNIT_CHARACTER,gesture,newInfo)
-		braille.handler.handleCaretMove(self)
-
-	__gestures = {
-		"kb:upArrow": "caret_moveByLine",
-		"kb:downArrow": "caret_moveByLine",
-		"kb:leftArrow": "caret_moveByCharacter",
-		"kb:rightArrow": "caret_moveByCharacter",
-		"kb:pageUp": "caret_moveByLine",
-		"kb:pageDown": "caret_moveByLine",
-		"kb:control+leftArrow": "caret_moveByWord",
-		"kb:control+rightArrow": "caret_moveByWord",
-		"kb:control+upArrow": "caret_moveByParagraph",
-		"kb:control+downArrow": "caret_moveByParagraph",
-		"kb:alt+upArrow": "caret_previousSentence",
-		"kb:alt+downArrow": "caret_nextSentence",
-		"kb:home": "caret_moveByCharacter",
-		"kb:end": "caret_moveByCharacter",
-		"kb:control+home": "caret_moveByLine",
-		"kb:control+end": "caret_moveByLine",
-		"kb:delete": "caret_delete",
-		"kb:numpadDelete": "caret_delete",
-		"kb:backspace": "caret_backspaceCharacter",
-		"kb:control+backspace": "caret_backspaceWord",
-	}
-
-	def initAutoSelectDetection(self):
-		"""Initialise automatic detection of selection changes.
-		This should be called when the object gains focus.
-		"""
-		try:
-			self._lastSelectionPos=self.makeTextInfo(textInfos.POSITION_SELECTION)
-		except:
-			self._lastSelectionPos=None
-		self.isTextSelectionAnchoredAtStart=True
-		self.hasContentChangedSinceLastSelection=False
-
-	def detectPossibleSelectionChange(self):
-		"""Detects if the selection has been changed, and if so it speaks the change.
-		"""
-		try:
-			newInfo=self.makeTextInfo(textInfos.POSITION_SELECTION)
-		except:
-			# Just leave the old selection, which is usually better than nothing.
-			return
-		oldInfo=getattr(self,'_lastSelectionPos',None)
-		self._lastSelectionPos=newInfo.copy()
-		if not oldInfo:
-			# There's nothing we can do, but at least the last selection will be right next time.
-			self.isTextSelectionAnchoredAtStart=True
-			return
-		self._updateSelectionAnchor(oldInfo,newInfo)
-		hasContentChanged=getattr(self,'hasContentChangedSinceLastSelection',False)
-		self.hasContentChangedSinceLastSelection=False
-		speech.speakSelectionChange(oldInfo,newInfo,generalize=hasContentChanged)
-
-	def _updateSelectionAnchor(self,oldInfo,newInfo):
-		# Only update the value if the selection changed.
-		if newInfo.compareEndPoints(oldInfo,"startToStart")!=0:
-			self.isTextSelectionAnchoredAtStart=False
-		elif newInfo.compareEndPoints(oldInfo,"endToEnd")!=0:
-			self.isTextSelectionAnchoredAtStart=True
-
-class EditableTextWithoutAutoSelectDetection(EditableText):
-	"""In addition to L{EditableText}, provides scripts to report appropriately when the selection changes.
-	This should be used when an object does not notify of selection changes.
-	"""
-
-	def reportSelectionChange(self, oldTextInfo):
-		api.processPendingEvents(processEventQueue=False)
-		newInfo=self.makeTextInfo(textInfos.POSITION_SELECTION)
-		self._updateSelectionAnchor(oldTextInfo,newInfo)
-		speech.speakSelectionChange(oldTextInfo,newInfo)
-		braille.handler.handleCaretMove(self)
-
-	def script_caret_changeSelection(self,gesture):
-		try:
-			oldInfo=self.makeTextInfo(textInfos.POSITION_SELECTION)
-		except:
-			gesture.send()
-			return
-		gesture.send()
-		if isScriptWaiting() or eventHandler.isPendingEvents("gainFocus"):
-			return
-		try:
-			self.reportSelectionChange(oldInfo)
-		except:
-			return
-
-	__changeSelectionGestures = (
-		"kb:shift+upArrow",
-		"kb:shift+downArrow",
-		"kb:shift+leftArrow",
-		"kb:shift+rightArrow",
-		"kb:shift+pageUp",
-		"kb:shift+pageDown",
-		"kb:shift+control+leftArrow",
-		"kb:shift+control+rightArrow",
-		"kb:shift+control+upArrow",
-		"kb:shift+control+downArrow",
-		"kb:shift+home",
-		"kb:shift+end",
-		"kb:shift+control+home",
-		"kb:shift+control+end",
-		"kb:control+a",
-	)
-
-	def initClass(self):
-		for gesture in self.__changeSelectionGestures:
-			self.bindGesture(gesture, "caret_changeSelection")
+
+	__changeSelectionGestures = (
+		"kb:shift+upArrow",
+		"kb:shift+downArrow",
+		"kb:shift+leftArrow",
+		"kb:shift+rightArrow",
+		"kb:shift+pageUp",
+		"kb:shift+pageDown",
+		"kb:shift+control+leftArrow",
+		"kb:shift+control+rightArrow",
+		"kb:shift+control+upArrow",
+		"kb:shift+control+downArrow",
+		"kb:shift+home",
+		"kb:shift+end",
+		"kb:shift+control+home",
+		"kb:shift+control+end",
+		"kb:control+a",
+	)
+
+	def initClass(self):
+		for gesture in self.__changeSelectionGestures:
+			self.bindGesture(gesture, "caret_changeSelection")